/* --------------------------------------------------------------------------------------------
 * Copyright (c) Microsoft Corporation. All rights reserved.
 * Licensed under the MIT License. See License.txt in the project root for license information.
 * ------------------------------------------------------------------------------------------ */
import { parse as parseHtml } from "node-html-parser";
import { join } from "path";
import { TextDocument } from "vscode-languageserver-textdocument";
import {
  CompletionItem,
  CompletionItemKind,
  CompletionParams,
  createConnection,
  DidChangeConfigurationNotification,
  InitializedParams,
  InitializeParams,
  InitializeResult,
  MarkupKind,
  ProposedFeatures,
  TextDocuments,
  TextDocumentSyncKind,
} from "vscode-languageserver/node";
import { HTMLAutoCompletion } from "./html";
import { VanillaFramework } from "./vanilla-framework";
// Create a connection for the server, using Node's IPC as a transport.
// Also include all preview / proposed LSP features.
const connection = createConnection(ProposedFeatures.all);

// Create a simple text document manager.
const documents: TextDocuments<TextDocument> = new TextDocuments(TextDocument);
documents.listen(connection);
const vf = new VanillaFramework();
const html = new HTMLAutoCompletion(vf);
let workspacePath: string | undefined;
let hasConfigurationCapability = false;
let hasWorkspaceFolderCapability = false;

connection.onInitialize(async (params: InitializeParams) => {
  const capabilities = params.capabilities;

  workspacePath = params.workspaceFolders?.map((s) =>
    join(s.uri.replace(/^file:\/\//, ""))
  )[0];

  // Search for the package in the workspace
  await vf.loadPackage(workspacePath);

  // Does the client support the `workspace/configuration` request?
  // If not, we fall back using global settings.
  hasConfigurationCapability = !!(
    capabilities.workspace && !!capabilities.workspace.configuration
  );
  hasWorkspaceFolderCapability = !!(
    capabilities.workspace && !!capabilities.workspace.workspaceFolders
  );

  const result: InitializeResult = {
    capabilities: {
      textDocumentSync: TextDocumentSyncKind.Incremental,
      // Tell the client that this server supports code completion.
      completionProvider: {
        resolveProvider: true,
      },
    },
  };
  if (hasWorkspaceFolderCapability) {
    result.capabilities.workspace = {
      workspaceFolders: {
        supported: true,
      },
    };
  }
  return result;
});

connection.onInitialized((params: InitializedParams) => {
  if (hasConfigurationCapability) {
    // Register for all configuration changes.
    connection.client.register(
      DidChangeConfigurationNotification.type,
      undefined
    );
  }

  if (hasWorkspaceFolderCapability) {
    connection.workspace.onDidChangeWorkspaceFolders((_event) => {
      connection.console.log("Workspace folder change event received.");
    });
  }
});

const getComponentDocsLink = (className: string): string => {
  if (!className) return "";

  const category =
    className.split("-")[0] === "p"
      ? "patterns"
      : className.split("-")[0] === "l"
      ? "layouts"
      : "utilities";
  const name = className
    .slice(className.indexOf("-") + 1)
    .split("__")[0]
    .split("--")[0];

  const linkBase = `vanillaframework.io/docs/${category}/${name}`;

  return `[${linkBase}](https://${linkBase})`;
};

// This handler provides the initial list of the completion items.
connection.onCompletion((params: CompletionParams): CompletionItem[] => {
  const content = documents.get(params.textDocument.uri);

  if (content?.languageId === "html") {
    const parsedContent = parseHtml(content.getText());
    const context = html.findHtmlNodeFromRawText(
      params,
      content.getText(),
      parsedContent
    );
    if (context && vf.isLoaded && html.isInsideClassValueField(context)) {
      const items = html.getAvailableClasses(context.element);
      return html.filterResults(
        [
          ...new Set([
            ...items.highScoreItems.map((i) => i.name),
            ...items.normalItems.map((i) => i.name),
            ...(vf.vfStyleModule?.allRootClassTrees?.flatMap((tree) =>
              tree.classes
                .map((c) => c.name)
                .filter((c) => !c.match(/^.+__.+$/))
            ) || []),
          ]),
        ]
<<<<<<< HEAD
          // example: p-link--external::after
          .filter((c) => !c.match(/:/))
          // example: l-fluid-breakout#{$suffix}
          .filter((c) => !c.match(/#{.*}/))
          // example: u-fixed-width &
          .filter((c) => !c.match(/&/))
          .map((i) => ({
            label: i,
            kind: CompletionItemKind.EnumMember,
            documentation: {
              kind: MarkupKind.Markdown,
              value: getComponentDocsLink(i),
            },
          }))
=======
>>>>>>> d4a59d02
      );
    }
  } else if (
    content?.languageId === "javascriptreact" ||
    content?.languageId === "typescriptreact"
  ) {
    const characterPosition =
      content.getText().split("\n").slice(0, params.position.line).join("\n")
        .length + params.position.character;
    const str = content
      .getText()
      .slice(characterPosition - 500, characterPosition + 1);
    if (
      str.match(
        /(?:\s|:|\()(?:class(?:Name)?|\[ngClass\])\s*=\s*['"`][^'"`]*$/i
      ) ||
      str.match(/className\s*=\s*{[^}]*$/i)
    )
      return html.filterResults([
        ...new Set([
          ...(vf.vfStyleModule?.allClassTrees?.flatMap((tree) =>
            tree.classes.map((c) => c.name)
          ) || []),
        ]),
      ]);
  } else if (content?.languageId === "scss") {
    if (vf.vfStyleModule?.allVariables) {
      const items: CompletionItem[] =
        vf.vfStyleModule.allVariables.map<CompletionItem>(
          (variable): CompletionItem => {
            return {
              label: variable.name,
              kind:
                variable.name.indexOf("color") >= 0
                  ? CompletionItemKind.Color
                  : CompletionItemKind.Variable,
              detail: variable.value,
              documentation: {
                kind: MarkupKind.Markdown,
                value: `Vanilla \`${variable.name}\` variable with default value of \`${variable.value}\``,
              },
            };
          }
        );
      return items;
    }
  }
  return [];
});

// This handler resolves additional information for the item selected in
// the completion list.
connection.onCompletionResolve((item: CompletionItem): CompletionItem => {
  return item;
});

// Make the text document manager listen on the connection
// for open, change and close text document events
documents.listen(connection);

// Listen on the connection
connection.listen();<|MERGE_RESOLUTION|>--- conflicted
+++ resolved
@@ -88,25 +88,6 @@
   }
 });
 
-const getComponentDocsLink = (className: string): string => {
-  if (!className) return "";
-
-  const category =
-    className.split("-")[0] === "p"
-      ? "patterns"
-      : className.split("-")[0] === "l"
-      ? "layouts"
-      : "utilities";
-  const name = className
-    .slice(className.indexOf("-") + 1)
-    .split("__")[0]
-    .split("--")[0];
-
-  const linkBase = `vanillaframework.io/docs/${category}/${name}`;
-
-  return `[${linkBase}](https://${linkBase})`;
-};
-
 // This handler provides the initial list of the completion items.
 connection.onCompletion((params: CompletionParams): CompletionItem[] => {
   const content = documents.get(params.textDocument.uri);
@@ -120,36 +101,15 @@
     );
     if (context && vf.isLoaded && html.isInsideClassValueField(context)) {
       const items = html.getAvailableClasses(context.element);
-      return html.filterResults(
-        [
-          ...new Set([
-            ...items.highScoreItems.map((i) => i.name),
-            ...items.normalItems.map((i) => i.name),
-            ...(vf.vfStyleModule?.allRootClassTrees?.flatMap((tree) =>
-              tree.classes
-                .map((c) => c.name)
-                .filter((c) => !c.match(/^.+__.+$/))
-            ) || []),
-          ]),
-        ]
-<<<<<<< HEAD
-          // example: p-link--external::after
-          .filter((c) => !c.match(/:/))
-          // example: l-fluid-breakout#{$suffix}
-          .filter((c) => !c.match(/#{.*}/))
-          // example: u-fixed-width &
-          .filter((c) => !c.match(/&/))
-          .map((i) => ({
-            label: i,
-            kind: CompletionItemKind.EnumMember,
-            documentation: {
-              kind: MarkupKind.Markdown,
-              value: getComponentDocsLink(i),
-            },
-          }))
-=======
->>>>>>> d4a59d02
-      );
+      return html.filterResults([
+        ...new Set([
+          ...items.highScoreItems.map((i) => i.name),
+          ...items.normalItems.map((i) => i.name),
+          ...(vf.vfStyleModule?.allRootClassTrees?.flatMap((tree) =>
+            tree.classes.map((c) => c.name).filter((c) => !c.match(/^.+__.+$/))
+          ) || []),
+        ]),
+      ]);
     }
   } else if (
     content?.languageId === "javascriptreact" ||
